--- conflicted
+++ resolved
@@ -129,19 +129,12 @@
                     });
 
                     // Spawn the main task that processes messages from the server.
-<<<<<<< HEAD
-                    let runner = ex.spawn(async move {
-                        let res = client.run(connector).await;
-                        run_sender.try_send(res).ok();
-                        client.close().await.ok();
-=======
                     let runner = ex.spawn({
                         let client = client.clone();
                         async move {
                             let res = client.run(connector).await;
                             run_sender.try_send(res).ok();
                         }
->>>>>>> a888730c
                     });
 
                     // Wait until the client is closed.
